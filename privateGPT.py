#!/usr/bin/env python3
from dotenv import load_dotenv
from langchain.chains import RetrievalQA
from langchain.embeddings import HuggingFaceEmbeddings
from langchain.callbacks.streaming_stdout import StreamingStdOutCallbackHandler
from langchain.vectorstores import Chroma
from langchain.llms import GPT4All, LlamaCpp
import os
import argparse

load_dotenv()

embeddings_model_name = os.environ.get("EMBEDDINGS_MODEL_NAME")
persist_directory = os.environ.get('PERSIST_DIRECTORY')

model_type = os.environ.get('MODEL_TYPE')
model_path = os.environ.get('MODEL_PATH')
model_n_ctx = os.environ.get('MODEL_N_CTX')

from constants import CHROMA_SETTINGS

def main():
    # Parse the command line arguments
    args = parse_arguments()
    embeddings = HuggingFaceEmbeddings(model_name=embeddings_model_name)
    db = Chroma(persist_directory=persist_directory, embedding_function=embeddings, client_settings=CHROMA_SETTINGS)
    retriever = db.as_retriever()
    # activate/deactivate the streaming StdOut callback for LLMs
    callbacks = [] if args.mute_stream else [StreamingStdOutCallbackHandler()]
    # Prepare the LLM
    match model_type:
        case "LlamaCpp":
            llm = LlamaCpp(model_path=model_path, n_ctx=model_n_ctx, callbacks=callbacks, verbose=False)
        case "GPT4All":
            llm = GPT4All(model=model_path, n_ctx=model_n_ctx, backend='gptj', callbacks=callbacks, verbose=False)
        case _default:
            print(f"Model {model_type} not supported!")
            exit;
    qa = RetrievalQA.from_chain_type(llm=llm, chain_type="stuff", retriever=retriever, return_source_documents= not args.hide_source)
    # Interactive questions and answers
    while True:
        query = input("\nEnter a query: ")
        if query == "exit":
            break

        # Get the answer from the chain
        res = qa(query)
<<<<<<< HEAD
        answer, docs = res['result'], res['source_documents']
=======
        answer, docs = res['result'], [] if args.hide_source else res['source_documents']
>>>>>>> cb7c96b3

        # Print the result
        print("\n\n> Question:")
        print(query)
        print("\n> Answer:")
        print(answer)

        # Print the relevant sources used for the answer
        for document in docs:
            print("\n> " + document.metadata["source"] + ":")
            print(document.page_content)

def parse_arguments():
    parser = argparse.ArgumentParser(description='privateGPT: Ask questions to your documents without an internet connection, '
                                                 'using the power of LLMs.')
    parser.add_argument("--hide-source", "-S", action='store_true',
                        help='Use this flag to disable printing of source documents used for answers.')

    parser.add_argument("--mute-stream", "-M",
                        action='store_true',
                        help='Use this flag to disable the streaming StdOut callback for LLMs.')

    return parser.parse_args()


if __name__ == "__main__":
    main()<|MERGE_RESOLUTION|>--- conflicted
+++ resolved
@@ -45,11 +45,7 @@
 
         # Get the answer from the chain
         res = qa(query)
-<<<<<<< HEAD
-        answer, docs = res['result'], res['source_documents']
-=======
         answer, docs = res['result'], [] if args.hide_source else res['source_documents']
->>>>>>> cb7c96b3
 
         # Print the result
         print("\n\n> Question:")

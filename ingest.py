--- conflicted
+++ resolved
@@ -24,18 +24,13 @@
 from langchain.vectorstores import Chroma
 from langchain.embeddings import HuggingFaceEmbeddings
 from langchain.docstore.document import Document
-<<<<<<< HEAD
-from constants import CHROMA_SETTINGS
-import chromadb
-
-=======
->>>>>>> 28537b6a
 
 if not load_dotenv():
     print("Could not load .env file or it is empty. Please check if it exists and is readable.")
     exit(1)
 
 from constants import CHROMA_SETTINGS
+import chromadb
 
 # Load environment variables
 persist_directory = os.environ.get('PERSIST_DIRECTORY')
